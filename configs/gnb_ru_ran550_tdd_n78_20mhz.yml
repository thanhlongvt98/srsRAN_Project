# This example configuration outlines how to configure the srsRAN Project CU/DU to use an O-RU and split 7.2. This is specifically for use
# with the Benetel R550 RU. This config will create a single TDD MIMO cell transmitting in band 78, with 20 MHz bandwidth and 30 kHz sub-carrier-spacing.
# The parameters used to configure the RU are found in the `ru_ofh` sub-section. This configuration makes used of the OFH Lib from SRS to enable split 7.2.

amf:
  addr: 127.0.1.100                                               # The address or hostname of the AMF.
  bind_addr: 127.0.0.1                                            # A local IP that the gNB binds to for traffic from the AMF.

ru_ofh:
  ru_bandwidth_MHz: 100                                           # RU instantaneous bandwidth.
  t1a_max_cp_dl: 500                                              # Maximum T1a on Control-Plane for Downlink in microseconds.
  t1a_min_cp_dl: 250                                              # Minimum T1a on Control-Plane for Downlink in microseconds.
  t1a_max_cp_ul: 465                                              # Maximum T1a on Control-Plane for Uplink in microseconds.
  t1a_min_cp_ul: 250                                              # Minimum T1a on Control-Plane for Uplink in microseconds.
  t1a_max_up: 250                                                 # Maximum T1a on User-Plane in microseconds.
  t1a_min_up: 80                                                  # Minimum T1a on User-Plane in microseconds.
  is_prach_cp_enabled: false                                      # Configures if Control-Plane messages should be used to receive PRACH messages.
  is_dl_broadcast_enabled: true                                   # Set to true for a workaround over a firmware bug in the RAN550 when operating in SISO mode.
  compr_method_ul: bfp                                            # Uplink compression method.
  compr_bitwidth_ul: 9                                            # Uplink IQ samples bitwidth after compression.
  compr_method_dl: bfp                                            # Downlink compression method.
  compr_bitwidth_dl: 9                                            # Downlink IQ samples bitwidth after compression.
  enable_ul_static_compr_hdr: true                                # Configures if the compression header is present for uplink User-Plane messages (false) or not present (true).
  enable_dl_static_compr_hdr: true                                # Configures if the compression header is present for downlink User-Plane messages (false) or not present (true).
  iq_scaling: 0.27                                                # IQ samples scaling factor applied before compression, should be a positive value smaller than 1.
  cells:
    - network_interface: enp1s0f0                                 # Ethernet interface name used to communicate with the RU.
      ru_mac_addr: 70:b3:d5:e1:5b:06                              # RU MAC address.
      du_mac_addr: 80:61:5f:0d:df:aa                              # DU MAC address.
<<<<<<< HEAD
      vlan_tag: 1                                                 # VLAN tag value.
=======
      vlan_tag: 5                                                 # VLAN tag value.
>>>>>>> c46230a5
      prach_port_id: [4]                                          # PRACH eAxC port value.
      dl_port_id: [0,1]                                           # Downlink eAxC port values.
      ul_port_id: [0]                                             # Uplink eAxC port values.

cell_cfg:
  dl_arfcn: 634548                                                # ARFCN of the downlink carrier (center frequency).
  band: 78                                                        # The NR band.
  channel_bandwidth_MHz: 20                                       # Bandwith in MHz. Number of PRBs will be automatically derived.
  common_scs: 30                                                  # Subcarrier spacing in kHz used for data.
  plmn: "00101"                                                   # PLMN broadcasted by the gNB.
  tac: 7                                                          # Tracking area code (needs to match the core configuration).
  pci: 1                                                          # Physical cell ID.
  prach:
    prach_config_index: 7                                         # PRACH configuration index.
    prach_root_sequence_index: 1                                  # PRACH root sequence index.
    zero_correlation_zone: 0                                      # Zero correlation zone.
    prach_frequency_start: 0                                      # Offset in PRBs of lowest PRACH transmission occasion in frequency domain respective to PRB 0.

log:
  filename: /tmp/gnb.log                                          # Path of the log file.
  all_level: warning                                              # Logging level applied to all layers.

pcap:
  mac_enable: false                                               # Set to true to enable MAC-layer PCAPs.
  mac_filename: /tmp/gnb_mac.pcap                                 # Path where the MAC PCAP is stored.
  ngap_enable: false                                              # Set to true to enable NGAP PCAPs.
  ngap_filename: /tmp/gnb_ngap.pcap                               # Path where the NGAP PCAP is stored.<|MERGE_RESOLUTION|>--- conflicted
+++ resolved
@@ -27,11 +27,7 @@
     - network_interface: enp1s0f0                                 # Ethernet interface name used to communicate with the RU.
       ru_mac_addr: 70:b3:d5:e1:5b:06                              # RU MAC address.
       du_mac_addr: 80:61:5f:0d:df:aa                              # DU MAC address.
-<<<<<<< HEAD
-      vlan_tag: 1                                                 # VLAN tag value.
-=======
       vlan_tag: 5                                                 # VLAN tag value.
->>>>>>> c46230a5
       prach_port_id: [4]                                          # PRACH eAxC port value.
       dl_port_id: [0,1]                                           # Downlink eAxC port values.
       ul_port_id: [0]                                             # Uplink eAxC port values.
