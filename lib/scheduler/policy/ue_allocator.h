--- conflicted
+++ resolved
@@ -1,10 +1,6 @@
 /*
-<<<<<<< HEAD
  *
- * Copyright 2021-2023 Software Radio Systems Limited
-=======
  * Copyright 2021-2024 Software Radio Systems Limited
->>>>>>> eb62d6e9
  *
  * This file is part of srsRAN.
  *
